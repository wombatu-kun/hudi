/*
 * Licensed to the Apache Software Foundation (ASF) under one or more
 * contributor license agreements.  See the NOTICE file distributed with
 * this work for additional information regarding copyright ownership.
 * The ASF licenses this file to You under the Apache License, Version 2.0
 * (the "License"); you may not use this file except in compliance with
 * the License.  You may obtain a copy of the License at
 *
 *    http://www.apache.org/licenses/LICENSE-2.0
 *
 * Unless required by applicable law or agreed to in writing, software
 * distributed under the License is distributed on an "AS IS" BASIS,
 * WITHOUT WARRANTIES OR CONDITIONS OF ANY KIND, either express or implied.
 * See the License for the specific language governing permissions and
 * limitations under the License.
 */

package org.apache.hudi

import org.apache.hudi.common.config.HoodieStorageConfig
import org.apache.hudi.common.fs.FSUtils
import org.apache.hudi.common.model.{FileSlice, HoodieBaseFile, HoodieFileGroupId, HoodieLogFile}
import org.apache.hudi.storage.{StoragePath, StoragePathInfo}
import org.apache.hudi.testutils.HoodieClientTestUtils.getSparkConfForTest

import org.apache.commons.lang.math.RandomUtils.nextInt
import org.apache.spark.sql.SparkSession
<<<<<<< HEAD
=======
import org.apache.spark.sql.catalyst.InternalRow
import org.apache.spark.sql.execution.PartitionedFileUtil
>>>>>>> 3f37e656
import org.apache.spark.sql.execution.datasources.FilePartition
import org.junit.jupiter.params.ParameterizedTest
import org.junit.jupiter.params.provider.ValueSource

class TestPartitionDirectoryConverter extends SparkAdapterSupport {

  val blockSize = 1024
  val fixedSizePerRecordWithParquetFormat = 100L
  val partitionPath = "p_date=2025-01-01"
  val baseInstant = "20250101010101"

  @ParameterizedTest
  @ValueSource(doubles = Array(0.1, 0.2, 0.3, 0.5, 0.8, 1.0))
  def testConvertFileSlicesToPartitionDirectory(logFraction: Double): Unit = {
    val spark = SparkSession.builder
      .config(getSparkConfForTest("TestPartitionDirectoryConverter"))
      .config("spark.sql.files.openCostInBytes", "0")
      .getOrCreate

    val options = Map(
      s"${HoodieStorageConfig.LOGFILE_TO_PARQUET_COMPRESSION_RATIO_FRACTION.key()}" -> logFraction.toString
    )
    // There are 4 cases for file slices:
    // 1. base file only
    // 2. log files only
    // 3. base file + log files

    // iterate 100000 times to create file slices
    val slicesAndNum = (0 until 10000).map { i =>
      val fileId = s"f-$i"
      // random base record number
      val baseRecordNum = if (nextInt(2) == 0) {
        nextInt(1000)
      } else {
        0
      }
      val logRecordNums = if (baseRecordNum == 0 || nextInt(2) == 0) {
        Seq(nextInt(300), nextInt(300), nextInt(300))
      } else {
        Seq()
      }
      val tuple = (buildFileSlice(fileId, baseRecordNum, logRecordNums, logFraction), baseRecordNum + logRecordNums.sum)
      tuple
    }

    val totalRecordNum = slicesAndNum.map(_._2).sum
    val slices = slicesAndNum.map(_._1)

    val totalSize = totalRecordNum * fixedSizePerRecordWithParquetFormat
    val expectedTaskCount = 100
    val maxSplitSize = totalSize / expectedTaskCount
    val partitionValues = Seq("2025-01-01")

    val partitionedFiles = slices.flatMap(slice => {
<<<<<<< HEAD
      val dir = PartitionDirectoryConverter.convertFileSliceToPartitionDirectory(partitionOpt, slice, options)
      sparkAdapter.splitFiles(spark, dir, false, maxSplitSize)
    })
=======
      val dir = PartitionDirectoryConverter.convertFileSliceToPartitionDirectory(InternalRow.fromSeq(partitionValues), slice, options)
      dir.files.flatMap(file => {
        // getPath() is very expensive so we only want to call it once in this block:
        val filePath = file.getPath
        val isSplitable = false
        PartitionedFileUtil.splitFiles(
          spark,
          file = file,
          filePath = filePath,
          isSplitable = isSplitable,
          maxSplitBytes = maxSplitSize,
          partitionValues = dir.values
        )
      })
    }).toSeq
>>>>>>> 3f37e656

    val tasks = sparkAdapter.getFilePartitions(spark, partitionedFiles, maxSplitSize)
    verifyBalanceByNum(tasks, totalRecordNum, logFraction)
    spark.stop()
  }

  private def verifyBalanceByNum(tasks: Seq[FilePartition], totalRecordNum: Int, logFraction: Double): Unit = {
    val expectedRecordNumPerTask = totalRecordNum / tasks.size
    val expectedToleranceMin = expectedRecordNumPerTask * 0.9
    val expectedToleranceMax = expectedRecordNumPerTask * 1.1
    var outOfRangeCount = 0;
    tasks.foreach(task => {
      val totalRecordNum = task.files.map(file => {
        file.partitionValues match {
          case fileSliceMapping: HoodiePartitionFileSliceMapping => {
            val fg = FSUtils.getFileIdFromFilePath(sparkAdapter.getSparkPartitionedFileUtils.getPathFromPartitionedFile(file))
            fileSliceMapping.getSlice(fg) match {
              case Some(slice) => calculateRecordNumForFileSlice(slice, logFraction)
              case None => file.fileSize / fixedSizePerRecordWithParquetFormat
            }
          }
          case _ => {
            file.fileSize / fixedSizePerRecordWithParquetFormat
          }
        }
      }).sum
      if (totalRecordNum < expectedToleranceMin || totalRecordNum > expectedToleranceMax) {
        outOfRangeCount += 1
      }
      assert(outOfRangeCount <= 1, s"Record num $totalRecordNum is not in the range [$expectedToleranceMin, $expectedToleranceMax]")
      totalRecordNum
    })
  }

  private def calculateRecordNumForFileSlice(fileSlice: FileSlice, logFraction: Double): Int = {
    val baseFile = fileSlice.getBaseFile
    val logFiles = fileSlice.getLogFiles
    val baseRecordNum = if (baseFile.isPresent) {
      (baseFile.get().getFileLen / fixedSizePerRecordWithParquetFormat).toInt
    } else {
      0
    }
    val logRecordNum = logFiles.mapToInt(logFile => {
      (logFile.getFileSize / (fixedSizePerRecordWithParquetFormat / logFraction)).toInt
    }).sum()

    baseRecordNum + logRecordNum
  }

  private def buildFileSlice(fileId: String, baseRecordNum: Int, logRecordNums: Seq[Int], logFraction: Double): FileSlice = {
    val slice = new FileSlice(new HoodieFileGroupId(partitionPath, fileId), baseInstant)
    if (baseRecordNum > 0) {
      slice.setBaseFile(buildHoodieBaseFile(fileId, baseRecordNum))
    }
    val sizePerLogRecord = fixedSizePerRecordWithParquetFormat / logFraction
    logRecordNums.zipWithIndex.foreach { case (logRecordNum, index) => {
      val logFile = buildHoodieLogFile(fileId, logRecordNum, sizePerLogRecord.toLong, index)
      slice.addLogFile(logFile)
    }
    }
    slice
  }

  private def buildHoodieBaseFile(fileId: String, recordsNum: Int): HoodieBaseFile = {
    val path = new StoragePath(s"${fileId}_-0-0-0_20250101010101.parquet")
    val fileLen = recordsNum * fixedSizePerRecordWithParquetFormat
    val info = new StoragePathInfo(path, fileLen, false, 1, blockSize, System.currentTimeMillis())
    new HoodieBaseFile(info)
  }

  private def buildHoodieLogFile(fileId: String, recordsNum: Int, sizePerLogRecord: Long, index: Int): HoodieLogFile = {
    val path = new StoragePath(s".${fileId}_20250101010101.log.${index}_0-0-0")
    val fileLen = recordsNum * sizePerLogRecord
    val info = new StoragePathInfo(path, fileLen, false, 1, blockSize, System.currentTimeMillis())
    new HoodieLogFile(info)
  }

}<|MERGE_RESOLUTION|>--- conflicted
+++ resolved
@@ -25,11 +25,8 @@
 
 import org.apache.commons.lang.math.RandomUtils.nextInt
 import org.apache.spark.sql.SparkSession
-<<<<<<< HEAD
-=======
 import org.apache.spark.sql.catalyst.InternalRow
 import org.apache.spark.sql.execution.PartitionedFileUtil
->>>>>>> 3f37e656
 import org.apache.spark.sql.execution.datasources.FilePartition
 import org.junit.jupiter.params.ParameterizedTest
 import org.junit.jupiter.params.provider.ValueSource
@@ -84,27 +81,9 @@
     val partitionValues = Seq("2025-01-01")
 
     val partitionedFiles = slices.flatMap(slice => {
-<<<<<<< HEAD
-      val dir = PartitionDirectoryConverter.convertFileSliceToPartitionDirectory(partitionOpt, slice, options)
+      val dir = PartitionDirectoryConverter.convertFileSliceToPartitionDirectory(InternalRow.fromSeq(partitionValues), slice, options)
       sparkAdapter.splitFiles(spark, dir, false, maxSplitSize)
     })
-=======
-      val dir = PartitionDirectoryConverter.convertFileSliceToPartitionDirectory(InternalRow.fromSeq(partitionValues), slice, options)
-      dir.files.flatMap(file => {
-        // getPath() is very expensive so we only want to call it once in this block:
-        val filePath = file.getPath
-        val isSplitable = false
-        PartitionedFileUtil.splitFiles(
-          spark,
-          file = file,
-          filePath = filePath,
-          isSplitable = isSplitable,
-          maxSplitBytes = maxSplitSize,
-          partitionValues = dir.values
-        )
-      })
-    }).toSeq
->>>>>>> 3f37e656
 
     val tasks = sparkAdapter.getFilePartitions(spark, partitionedFiles, maxSplitSize)
     verifyBalanceByNum(tasks, totalRecordNum, logFraction)
