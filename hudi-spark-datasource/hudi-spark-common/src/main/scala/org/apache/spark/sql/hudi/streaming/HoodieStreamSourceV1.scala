/*
 * Licensed to the Apache Software Foundation (ASF) under one
 * or more contributor license agreements.  See the NOTICE file
 * distributed with this work for additional information
 * regarding copyright ownership.  The ASF licenses this file
 * to you under the Apache License, Version 2.0 (the
 * "License"); you may not use this file except in compliance
 * with the License.  You may obtain a copy of the License at
 *
 *   http://www.apache.org/licenses/LICENSE-2.0
 *
 * Unless required by applicable law or agreed to in writing,
 * software distributed under the License is distributed on an
 * "AS IS" BASIS, WITHOUT WARRANTIES OR CONDITIONS OF ANY
 * KIND, either express or implied.  See the License for the
 * specific language governing permissions and limitations
 * under the License.
 */

package org.apache.spark.sql.hudi.streaming

import org.apache.hudi.{AvroConversionUtils, DataSourceReadOptions, HoodieCopyOnWriteCDCHadoopFsRelationFactory, HoodieCopyOnWriteIncrementalHadoopFsRelationFactoryV1, HoodieMergeOnReadCDCHadoopFsRelationFactory, HoodieMergeOnReadIncrementalHadoopFsRelationFactoryV1, IncrementalRelationV1, MergeOnReadIncrementalRelationV1, SparkAdapterSupport}
import org.apache.hudi.DataSourceReadOptions.INCREMENTAL_READ_HANDLE_HOLLOW_COMMIT
import org.apache.hudi.cdc.CDCRelation
import org.apache.hudi.common.config.HoodieReaderConfig
import org.apache.hudi.common.model.HoodieTableType
import org.apache.hudi.common.table.{HoodieTableMetaClient, HoodieTableVersion, TableSchemaResolver}
import org.apache.hudi.common.table.cdc.HoodieCDCUtils
import org.apache.hudi.common.table.checkpoint.{CheckpointUtils, StreamerCheckpointV1}
import org.apache.hudi.common.table.timeline.TimelineUtils.{handleHollowCommitIfNeeded, HollowCommitHandling}
import org.apache.hudi.common.table.timeline.TimelineUtils.HollowCommitHandling._
import org.apache.hudi.util.SparkConfigUtils

import org.apache.spark.internal.Logging
import org.apache.spark.rdd.RDD
import org.apache.spark.sql.{DataFrame, FileFormatUtilsForFileGroupReader, SQLContext}
import org.apache.spark.sql.catalyst.InternalRow
import org.apache.spark.sql.execution.streaming.{Offset, Source}
import org.apache.spark.sql.hudi.streaming.HoodieSourceOffset.INIT_OFFSET
import org.apache.spark.sql.sources.Filter
import org.apache.spark.sql.types.StructType

/**
 * The Struct Stream Source for Hudi to consume the data by streaming job.
 * @param sqlContext
 * @param metadataPath
 * @param schemaOption
 * @param parameters
 */
class HoodieStreamSourceV1(sqlContext: SQLContext,
                           metaClient: HoodieTableMetaClient,
                           metadataPath: String,
                           schemaOption: Option[StructType],
                           parameters: Map[String, String],
                           offsetRangeLimit: HoodieOffsetRangeLimit,
                           writeTableVersion: HoodieTableVersion)
  extends Source with Logging with Serializable with SparkAdapterSupport {

  private lazy val enableFileGroupReader = SparkConfigUtils
    .getStringWithAltKeys(parameters, HoodieReaderConfig.FILE_GROUP_READER_ENABLED).toBoolean


  private lazy val tableType = metaClient.getTableType

  private lazy val isBootstrappedTable = metaClient.getTableConfig.getBootstrapBasePath.isPresent

  private val isCDCQuery = CDCRelation.isCDCEnabled(metaClient) &&
    parameters.get(DataSourceReadOptions.QUERY_TYPE.key).contains(DataSourceReadOptions.QUERY_TYPE_INCREMENTAL_OPT_VAL) &&
    parameters.get(DataSourceReadOptions.INCREMENTAL_FORMAT.key).contains(DataSourceReadOptions.INCREMENTAL_FORMAT_CDC_VAL)

  /**
   * When hollow commits are found while doing streaming read , unlike batch incremental query,
   * we do not use [[HollowCommitHandling.FAIL]] by default, instead we use [[HollowCommitHandling.BLOCK]]
   * to block processing data from going beyond the hollow commits to avoid unintentional skip.
   *
   * Users can set [[DataSourceReadOptions.INCREMENTAL_READ_HANDLE_HOLLOW_COMMIT]] to
   * [[HollowCommitHandling.USE_TRANSITION_TIME]] to avoid the blocking behavior.
   */
  private val hollowCommitHandlingMode: HollowCommitHandling =
    parameters.get(INCREMENTAL_READ_HANDLE_HOLLOW_COMMIT.key)
      .map(HollowCommitHandling.valueOf)
      .getOrElse(HollowCommitHandling.BLOCK)

  @transient private lazy val initialOffsets = {
    val metadataLog = new HoodieMetadataLog(sqlContext.sparkSession, metadataPath)
    metadataLog.get(0).getOrElse {
      val offset = offsetRangeLimit match {
        case HoodieEarliestOffsetRangeLimit =>
          INIT_OFFSET
        case HoodieLatestOffsetRangeLimit =>
          getLatestOffset.getOrElse(INIT_OFFSET)
        case HoodieSpecifiedOffsetRangeLimit(instantTime) =>
          HoodieSourceOffset(instantTime)
      }
      metadataLog.add(0, offset)
      logInfo(s"The initial offset is $offset")
      offset
    }
  }

  override def schema: StructType = {
    if (isCDCQuery) {
      CDCRelation.FULL_CDC_SPARK_SCHEMA
    } else {
      schemaOption.getOrElse {
        val schemaUtil = new TableSchemaResolver(metaClient)
        AvroConversionUtils.convertAvroSchemaToStructType(schemaUtil.getTableAvroSchema)
      }
    }
  }

  private def getLatestOffset: Option[HoodieSourceOffset] = {
    metaClient.reloadActiveTimeline()
    val filteredTimeline = handleHollowCommitIfNeeded(
      metaClient.getActiveTimeline.filterCompletedInstants(), metaClient, hollowCommitHandlingMode)
    filteredTimeline match {
      case activeInstants if !activeInstants.empty() =>
        val timestamp = if (hollowCommitHandlingMode == USE_TRANSITION_TIME) {
          activeInstants.getLatestCompletionTime.get()
        } else {
          activeInstants.lastInstant().get().requestedTime()
        }
        Some(HoodieSourceOffset(timestamp))
      case _ =>
        None
    }
  }

  /**
   * Get the latest offset from the hoodie table.
   * @return
   */
  override def getOffset: Option[Offset] = {
    getLatestOffset
  }

  override def getBatch(start: Option[Offset], end: Offset): DataFrame = {
    var startOffset = start.map(HoodieSourceOffset(_))
      .getOrElse(initialOffsets)
    var endOffset = HoodieSourceOffset(end)

    // We update the offsets here since until this point the latest offsets have been
    // calculated no matter if it is in the expected version.
    // We translate them here, then the rest logic should be intact.
    startOffset = HoodieSourceOffset(translateCheckpoint(startOffset.offsetCommitTime))
    endOffset = HoodieSourceOffset(translateCheckpoint(endOffset.offsetCommitTime))

    if (startOffset == endOffset) {
      sparkAdapter.internalCreateDataFrame(sqlContext.sparkSession,
        sqlContext.sparkContext.emptyRDD[InternalRow].setName("empty"), schema, isStreaming = true)
    } else {
      if (isCDCQuery) {
        val cdcOptions = Map(
          DataSourceReadOptions.START_COMMIT.key()-> startCommitTime(startOffset),
          DataSourceReadOptions.END_COMMIT.key() -> endOffset.offsetCommitTime
        )
        if (enableFileGroupReader) {
          val relation = if (tableType == HoodieTableType.COPY_ON_WRITE) {
            new HoodieCopyOnWriteCDCHadoopFsRelationFactory(
              sqlContext, metaClient, parameters ++ cdcOptions, schemaOption, isBootstrappedTable).build()
          } else {
            new HoodieMergeOnReadCDCHadoopFsRelationFactory(
              sqlContext, metaClient, parameters ++ cdcOptions, schemaOption, isBootstrappedTable).build()
          }
          FileFormatUtilsForFileGroupReader.createStreamingDataFrame(sqlContext, relation, CDCRelation.FULL_CDC_SPARK_SCHEMA)
        } else {
          val rdd = CDCRelation.getCDCRelation(sqlContext, metaClient, cdcOptions)
            .buildScan0(HoodieCDCUtils.CDC_COLUMNS, Array.empty)

<<<<<<< HEAD
        sparkAdapter.internalCreateDataFrame(sqlContext.sparkSession, rdd, CDCRelation.FULL_CDC_SPARK_SCHEMA, isStreaming = true)
=======
          sqlContext.sparkSession.internalCreateDataFrame(rdd, CDCRelation.FULL_CDC_SPARK_SCHEMA, isStreaming = true)
        }
>>>>>>> f32e73a8
      } else {
        // Consume the data between (startCommitTime, endCommitTime]
        val incParams = parameters ++ Map(
          DataSourceReadOptions.QUERY_TYPE.key -> DataSourceReadOptions.QUERY_TYPE_INCREMENTAL_OPT_VAL,
          DataSourceReadOptions.START_COMMIT.key -> startCommitTime(startOffset),
          DataSourceReadOptions.END_COMMIT.key -> endOffset.offsetCommitTime,
          INCREMENTAL_READ_HANDLE_HOLLOW_COMMIT.key -> hollowCommitHandlingMode.name
        )
        if (enableFileGroupReader) {
          val relation = if (tableType == HoodieTableType.COPY_ON_WRITE) {
            new HoodieCopyOnWriteIncrementalHadoopFsRelationFactoryV1(sqlContext, metaClient, incParams, Option(schema), isBootstrappedTable)
              .build()
          } else {
            new HoodieMergeOnReadIncrementalHadoopFsRelationFactoryV1(sqlContext, metaClient, incParams, Option(schema), isBootstrappedTable)
              .build()
          }
          FileFormatUtilsForFileGroupReader.createStreamingDataFrame(sqlContext, relation, schema)
        } else {
          val rdd = tableType match {
            case HoodieTableType.COPY_ON_WRITE =>
              val serDe = sparkAdapter.createSparkRowSerDe(schema)
              new IncrementalRelationV1(sqlContext, incParams, Some(schema), metaClient)
                .buildScan()
                .map(serDe.serializeRow)
            case HoodieTableType.MERGE_ON_READ =>
              val requiredColumns = schema.fields.map(_.name)
              new MergeOnReadIncrementalRelationV1(sqlContext, incParams, metaClient, Some(schema))
                .buildScan(requiredColumns, Array.empty[Filter])
                .asInstanceOf[RDD[InternalRow]]
            case _ => throw new IllegalArgumentException(s"UnSupport tableType: $tableType")
          }
          sqlContext.internalCreateDataFrame(rdd, schema, isStreaming = true)
        }
<<<<<<< HEAD
        sparkAdapter.internalCreateDataFrame(sqlContext.sparkSession,rdd, schema, isStreaming = true)
=======
>>>>>>> f32e73a8
      }
    }
  }

  private def startCommitTime(startOffset: HoodieSourceOffset): String = {
    startOffset match {
      case INIT_OFFSET => startOffset.offsetCommitTime
      case HoodieSourceOffset(commitTime) =>
        commitTime
      case _=> throw new IllegalStateException("UnKnow offset type.")
    }
  }

  private def translateCheckpoint(commitTime: String): String = {
    if (writeTableVersion.greaterThanOrEquals(HoodieTableVersion.EIGHT)) {
      CheckpointUtils.convertToCheckpointV2ForCommitTime(
        new StreamerCheckpointV1(commitTime), metaClient, hollowCommitHandlingMode).getCheckpointKey
    } else {
      commitTime
    }
  }

  override def stop(): Unit = {

  }
}
<|MERGE_RESOLUTION|>--- conflicted
+++ resolved
@@ -167,12 +167,7 @@
           val rdd = CDCRelation.getCDCRelation(sqlContext, metaClient, cdcOptions)
             .buildScan0(HoodieCDCUtils.CDC_COLUMNS, Array.empty)
 
-<<<<<<< HEAD
-        sparkAdapter.internalCreateDataFrame(sqlContext.sparkSession, rdd, CDCRelation.FULL_CDC_SPARK_SCHEMA, isStreaming = true)
-=======
-          sqlContext.sparkSession.internalCreateDataFrame(rdd, CDCRelation.FULL_CDC_SPARK_SCHEMA, isStreaming = true)
-        }
->>>>>>> f32e73a8
+          sparkAdapter.internalCreateDataFrame(sqlContext.sparkSession, rdd, CDCRelation.FULL_CDC_SPARK_SCHEMA, isStreaming = true)}
       } else {
         // Consume the data between (startCommitTime, endCommitTime]
         val incParams = parameters ++ Map(
@@ -204,12 +199,8 @@
                 .asInstanceOf[RDD[InternalRow]]
             case _ => throw new IllegalArgumentException(s"UnSupport tableType: $tableType")
           }
-          sqlContext.internalCreateDataFrame(rdd, schema, isStreaming = true)
+          sparkAdapter.internalCreateDataFrame(sqlContext.sparkSession,rdd, schema, isStreaming = true)
         }
-<<<<<<< HEAD
-        sparkAdapter.internalCreateDataFrame(sqlContext.sparkSession,rdd, schema, isStreaming = true)
-=======
->>>>>>> f32e73a8
       }
     }
   }
