--- conflicted
+++ resolved
@@ -78,11 +78,11 @@
                     <artifactId>*</artifactId>
                 </exclusion>
                 <exclusion>
-<<<<<<< HEAD
+                    <groupId>io.netty</groupId>
+                    <artifactId>*</artifactId>
+                </exclusion>
+                <exclusion>
                     <groupId>ch.qos.logback</groupId>
-=======
-                    <groupId>io.netty</groupId>
->>>>>>> 7c6e2e2f
                     <artifactId>*</artifactId>
                 </exclusion>
             </exclusions>
